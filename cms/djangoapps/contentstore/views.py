from util.json_request import expect_json
import json
import logging
import os
import sys
import time
import tarfile
import shutil
from datetime import datetime
from collections import defaultdict
from uuid import uuid4
from path import path
from xmodule.modulestore.xml_exporter import export_to_xml
from tempfile import mkdtemp
from django.core.servers.basehttp import FileWrapper
from django.core.files.temp import NamedTemporaryFile

# to install PIL on MacOSX: 'easy_install http://dist.repoze.org/PIL-1.1.6.tar.gz'
from PIL import Image

from django.http import HttpResponse, Http404, HttpResponseBadRequest, HttpResponseForbidden
from django.contrib.auth.decorators import login_required
from django.core.exceptions import PermissionDenied
from django.core.context_processors import csrf
from django_future.csrf import ensure_csrf_cookie
from django.core.urlresolvers import reverse
from django.conf import settings

from xmodule.modulestore import Location
from xmodule.modulestore.exceptions import ItemNotFoundError, InvalidLocationError
from xmodule.modulestore.inheritance import own_metadata
from xblock.core import Scope
from xblock.runtime import KeyValueStore, DbModel, InvalidScopeError
from xmodule.x_module import ModuleSystem
from xmodule.error_module import ErrorDescriptor
from xmodule.errortracker import exc_info_to_str
import static_replace
from external_auth.views import ssl_login_shortcut
from xmodule.modulestore.mongo import MongoUsage

from mitxmako.shortcuts import render_to_response, render_to_string
from xmodule.modulestore.django import modulestore
from xmodule_modifiers import replace_static_urls, wrap_xmodule
from xmodule.exceptions import NotFoundError
from functools import partial

from xmodule.contentstore.django import contentstore
from xmodule.contentstore.content import StaticContent

from auth.authz import is_user_in_course_group_role, get_users_in_course_group_by_role
from auth.authz import get_user_by_email, add_user_to_course_group, remove_user_from_course_group
from auth.authz import INSTRUCTOR_ROLE_NAME, STAFF_ROLE_NAME, create_all_course_groups
from .utils import get_course_location_for_item, get_lms_link_for_item, compute_unit_state, get_date_display, UnitState, get_course_for_item

from xmodule.modulestore.xml_importer import import_from_xml
from contentstore.course_info_model import get_course_updates,\
    update_course_updates, delete_course_update
from cache_toolbox.core import del_cached_content
from xmodule.timeparse import stringify_time
from contentstore.module_info_model import get_module_info, set_module_info
from cms.djangoapps.models.settings.course_details import CourseDetails,\
    CourseSettingsEncoder
from cms.djangoapps.models.settings.course_grading import CourseGradingModel
from cms.djangoapps.contentstore.utils import get_modulestore
from django.shortcuts import redirect
from cms.djangoapps.models.settings.course_metadata import CourseMetadata

# to install PIL on MacOSX: 'easy_install http://dist.repoze.org/PIL-1.1.6.tar.gz'

log = logging.getLogger(__name__)


COMPONENT_TYPES = ['customtag', 'discussion', 'html', 'problem', 'video']

ADVANCED_COMPONENT_TYPES = ['annotatable','combinedopenended', 'peergrading']
ADVANCED_COMPONENT_CATEGORY = 'advanced'
ADVANCED_COMPONENT_POLICY_KEY = 'advanced_modules'

# cdodge: these are categories which should not be parented, they are detached from the hierarchy
DETACHED_CATEGORIES = ['about', 'static_tab', 'course_info']


# ==== Public views ==================================================

@ensure_csrf_cookie
def signup(request):
    """
    Display the signup form.
    """
    csrf_token = csrf(request)['csrf_token']
    return render_to_response('signup.html', {'csrf': csrf_token})

def old_login_redirect(request):
    '''
    Redirect to the active login url.
    '''
    return redirect('login', permanent=True)

@ssl_login_shortcut
@ensure_csrf_cookie
def login_page(request):
    """
    Display the login form.
    """
    csrf_token = csrf(request)['csrf_token']
    return render_to_response('login.html', {
        'csrf': csrf_token,
        'forgot_password_link': "//{base}/#forgot-password-modal".format(base=settings.LMS_BASE),
    })

def howitworks(request):
    if request.user.is_authenticated():
        return index(request)
    else:
        return render_to_response('howitworks.html', {})

# ==== Views for any logged-in user ==================================

@login_required
@ensure_csrf_cookie
def index(request):
    """
    List all courses available to the logged in user
    """
    courses = modulestore('direct').get_items(['i4x', None, None, 'course', None])

    # filter out courses that we don't have access too
    def course_filter(course):
        return (has_access(request.user, course.location)
                and course.location.course != 'templates'
                and course.location.org != ''
                and course.location.course != ''
                and course.location.name != '')
    courses = filter(course_filter, courses)

    return render_to_response('index.html', {
        'new_course_template': Location('i4x', 'edx', 'templates', 'course', 'Empty'),
        'courses': [(course.title,
                    reverse('course_index', args=[
                        course.location.org,
                        course.location.course,
                        course.location.name]),
                    get_lms_link_for_item(course.location, course_id=course.location.course_id))
                    for course in courses],
        'user': request.user,
        'disable_course_creation': settings.MITX_FEATURES.get('DISABLE_COURSE_CREATION', False) and not request.user.is_staff
    })


# ==== Views with per-item permissions================================

def has_access(user, location, role=STAFF_ROLE_NAME):
    '''
    Return True if user allowed to access this piece of data
    Note that the CMS permissions model is with respect to courses
    There is a super-admin permissions if user.is_staff is set
    Also, since we're unifying the user database between LMS and CAS,
    I'm presuming that the course instructor (formally known as admin)
    will not be in both INSTRUCTOR and STAFF groups, so we have to cascade our queries here as INSTRUCTOR
    has all the rights that STAFF do
    '''
    course_location = get_course_location_for_item(location)
    _has_access = is_user_in_course_group_role(user, course_location, role)
    # if we're not in STAFF, perhaps we're in INSTRUCTOR groups
    if not _has_access and role == STAFF_ROLE_NAME:
        _has_access = is_user_in_course_group_role(user, course_location, INSTRUCTOR_ROLE_NAME)
    return _has_access


@login_required
@ensure_csrf_cookie
def course_index(request, org, course, name):
    """
    Display an editable course overview.

    org, course, name: Attributes of the Location for the item to edit
    """
    location = ['i4x', org, course, 'course', name]

    # check that logged in user has permissions to this item
    if not has_access(request.user, location):
        raise PermissionDenied()

    lms_link = get_lms_link_for_item(location)

    upload_asset_callback_url = reverse('upload_asset', kwargs={
            'org': org,
            'course': course,
            'coursename': name
            })

    course = modulestore().get_item(location)
    sections = course.get_children()

    return render_to_response('overview.html', {
        'active_tab': 'courseware',
        'context_course': course,
        'lms_link': lms_link,
        'sections': sections,
        'course_graders': json.dumps(CourseGradingModel.fetch(course.location).graders),
        'parent_location': course.location,
        'new_section_template': Location('i4x', 'edx', 'templates', 'chapter', 'Empty'),
        'new_subsection_template': Location('i4x', 'edx', 'templates', 'sequential', 'Empty'),  # for now they are the same, but the could be different at some point...
        'upload_asset_callback_url': upload_asset_callback_url,
        'create_new_unit_template': Location('i4x', 'edx', 'templates', 'vertical', 'Empty')
    })


@login_required
def edit_subsection(request, location):
    # check that we have permissions to edit this item
    if not has_access(request.user, location):
        raise PermissionDenied()

    item = modulestore().get_item(location)

    # TODO: we need a smarter way to figure out what course an item is in
    for course in modulestore().get_courses():
        if (course.location.org == item.location.org and
            course.location.course == item.location.course):
            break

    lms_link = get_lms_link_for_item(location)
    preview_link = get_lms_link_for_item(location, preview=True)

    # make sure that location references a 'sequential', otherwise return BadRequest
    if item.location.category != 'sequential':
        return HttpResponseBadRequest()

    parent_locs = modulestore().get_parent_locations(location, None)

    # we're for now assuming a single parent
    if len(parent_locs) != 1:
        logging.error('Multiple (or none) parents have been found for {0}'.format(location))

    # this should blow up if we don't find any parents, which would be erroneous
    parent = modulestore().get_item(parent_locs[0])

    # remove all metadata from the generic dictionary that is presented in a more normalized UI

    policy_metadata = dict(
        (field.name, field.read_from(item))
        for field
        in item.fields
        if field.name not in ['display_name', 'start', 'due', 'format'] and
           field.scope == Scope.settings
    )

    can_view_live = False
    subsection_units = item.get_children()
    for unit in subsection_units:
        state = compute_unit_state(unit)
        if state == UnitState.public or state == UnitState.draft:
            can_view_live = True
            break

    return render_to_response('edit_subsection.html',
                              {'subsection': item,
                               'context_course': course,
                               'create_new_unit_template': Location('i4x', 'edx', 'templates', 'vertical', 'Empty'),
                               'lms_link': lms_link,
                               'preview_link': preview_link,
                                'course_graders': json.dumps(CourseGradingModel.fetch(course.location).graders),
                                'parent_location': course.location,
                               'parent_item': parent,
                               'policy_metadata': policy_metadata,
                               'subsection_units': subsection_units,
                               'can_view_live': can_view_live
                               })


@login_required
def edit_unit(request, location):
    """
    Display an editing page for the specified module.

    Expects a GET request with the parameter 'id'.

    id: A Location URL
    """
    # check that we have permissions to edit this item
    if not has_access(request.user, location):
        raise PermissionDenied()

    item = modulestore().get_item(location)

    # TODO: we need a smarter way to figure out what course an item is in
    for course in modulestore().get_courses():
        if (course.location.org == item.location.org and
            course.location.course == item.location.course):
            break

    lms_link = get_lms_link_for_item(item.location)

    component_templates = defaultdict(list)

    # Check if there are any advanced modules specified in the course policy. These modules
    # should be specified as a list of strings, where the strings are the names of the modules
    # in ADVANCED_COMPONENT_TYPES that should be enabled for the course.
    course_metadata = CourseMetadata.fetch(course.location)
    course_advanced_keys = course_metadata.get(ADVANCED_COMPONENT_POLICY_KEY, [])

    # Set component types according to course policy file
    component_types = list(COMPONENT_TYPES)
    if isinstance(course_advanced_keys, list):
        course_advanced_keys = [c for c in course_advanced_keys if c in ADVANCED_COMPONENT_TYPES]
        if len(course_advanced_keys) > 0:
            component_types.append(ADVANCED_COMPONENT_CATEGORY)
    else:
        log.error("Improper format for course advanced keys! {0}".format(course_advanced_keys))

    templates = modulestore().get_items(Location('i4x', 'edx', 'templates'))
    for template in templates:
<<<<<<< HEAD
        if template.location.category in COMPONENT_TYPES:
            component_templates[template.location.category].append((
                template.lms.display_name,
=======
        category = template.location.category

        if category in course_advanced_keys:
            category = ADVANCED_COMPONENT_CATEGORY

        if category in component_types:
            #This is a hack to create categories for different xmodules
            component_templates[category].append((
                template.display_name,
>>>>>>> cde4cdf8
                template.location.url(),
                hasattr(template, 'markdown') and template.markdown != '',
                template.cms.empty,
            ))

    components = [
        component.location.url()
        for component
        in item.get_children()
    ]

    # TODO (cpennington): If we share units between courses,
    # this will need to change to check permissions correctly so as
    # to pick the correct parent subsection

    containing_subsection_locs = modulestore().get_parent_locations(location, None)
    containing_subsection = modulestore().get_item(containing_subsection_locs[0])

    containing_section_locs = modulestore().get_parent_locations(containing_subsection.location, None)
    containing_section = modulestore().get_item(containing_section_locs[0])

    # cdodge hack. We're having trouble previewing drafts via jump_to redirect
    # so let's generate the link url here

    # need to figure out where this item is in the list of children as the preview will need this
    index = 1
    for child in containing_subsection.get_children():
        if child.location == item.location:
            break
        index = index + 1

    preview_lms_base = settings.MITX_FEATURES.get('PREVIEW_LMS_BASE',
        'preview.' + settings.LMS_BASE)

    preview_lms_link = '//{preview_lms_base}/courses/{org}/{course}/{course_name}/courseware/{section}/{subsection}/{index}'.format(
            preview_lms_base=preview_lms_base,
            lms_base=settings.LMS_BASE,
            org=course.location.org,
            course=course.location.course,
            course_name=course.location.name,
            section=containing_section.location.name,
            subsection=containing_subsection.location.name,
            index=index)

    unit_state = compute_unit_state(item)

    return render_to_response('unit.html', {
        'context_course': course,
        'active_tab': 'courseware',
        'unit': item,
        'unit_location': location,
        'components': components,
        'component_templates': component_templates,
        'draft_preview_link': preview_lms_link,
        'published_preview_link': lms_link,
        'subsection': containing_subsection,
        'release_date': get_date_display(datetime.fromtimestamp(time.mktime(containing_subsection.lms.start))) if containing_subsection.lms.start is not None else None,
        'section': containing_section,
        'create_new_unit_template': Location('i4x', 'edx', 'templates', 'vertical', 'Empty'),
        'unit_state': unit_state,
        'published_date': item.cms.published_date.strftime('%B %d, %Y') if item.cms.published_date is not None else None,
    })


@login_required
def preview_component(request, location):
    # TODO (vshnayder): change name from id to location in coffee+html as well.
    if not has_access(request.user, location):
        raise HttpResponseForbidden()

    component = modulestore().get_item(location)

    return render_to_response('component.html', {
        'preview': get_module_previews(request, component)[0],
        'editor': wrap_xmodule(component.get_html, component, 'xmodule_edit.html')(),
    })

@expect_json
@login_required
@ensure_csrf_cookie
def assignment_type_update(request, org, course, category, name):
    '''
    CRUD operations on assignment types for sections and subsections and anything else gradable.
    '''
    location = Location(['i4x', org, course, category, name])
    if not has_access(request.user, location):
        raise HttpResponseForbidden()

    if request.method == 'GET':
        return HttpResponse(json.dumps(CourseGradingModel.get_section_grader_type(location)),
                            mimetype="application/json")
    elif request.method == 'POST':   # post or put, doesn't matter.
        return HttpResponse(json.dumps(CourseGradingModel.update_section_grader_type(location, request.POST)),
                            mimetype="application/json")


def user_author_string(user):
    '''Get an author string for commits by this user.  Format:
    first last <email@email.com>.

    If the first and last names are blank, uses the username instead.
    Assumes that the email is not blank.
    '''
    f = user.first_name
    l = user.last_name
    if f == '' and l == '':
        f = user.username
    return '{first} {last} <{email}>'.format(first=f,
                                             last=l,
                                             email=user.email)


@login_required
def preview_dispatch(request, preview_id, location, dispatch=None):
    """
    Dispatch an AJAX action to a preview XModule

    Expects a POST request, and passes the arguments to the module

    preview_id (str): An identifier specifying which preview this module is used for
    location: The Location of the module to dispatch to
    dispatch: The action to execute
    """

    descriptor = modulestore().get_item(location)
    instance = load_preview_module(request, preview_id, descriptor)
    # Let the module handle the AJAX
    try:
        ajax_return = instance.handle_ajax(dispatch, request.POST)
    except NotFoundError:
        log.exception("Module indicating to user that request doesn't exist")
        raise Http404
    except:
        log.exception("error processing ajax call")
        raise

    return HttpResponse(ajax_return)


def render_from_lms(template_name, dictionary, context=None, namespace='main'):
    """
    Render a template using the LMS MAKO_TEMPLATES
    """
    return render_to_string(template_name, dictionary, context, namespace="lms." + namespace)


class SessionKeyValueStore(KeyValueStore):
    def __init__(self, request, model_data):
        self._model_data = model_data
        self._session = request.session

    def get(self, key):
        try:
            return self._model_data[key.field_name]
        except (KeyError, InvalidScopeError):
            return self._session[tuple(key)]

    def set(self, key, value):
        try:
            self._model_data[key.field_name] = value
        except (KeyError, InvalidScopeError):
            self._session[tuple(key)] = value

    def delete(self, key):
        try:
            del self._model_data[key.field_name]
        except (KeyError, InvalidScopeError):
            del self._session[tuple(key)]

    def has(self, key):
        return key in self._model_data or key in self._session


def preview_module_system(request, preview_id, descriptor):
    """
    Returns a ModuleSystem for the specified descriptor that is specialized for
    rendering module previews.

    request: The active django request
    preview_id (str): An identifier specifying which preview this module is used for
    descriptor: An XModuleDescriptor
    """

    def preview_model_data(descriptor):
        return DbModel(
            SessionKeyValueStore(request, descriptor._model_data),
            descriptor.module_class,
            preview_id,
            MongoUsage(preview_id, descriptor.location.url()),
        )

    return ModuleSystem(
        ajax_url=reverse('preview_dispatch', args=[preview_id, descriptor.location.url(), '']).rstrip('/'),
        # TODO (cpennington): Do we want to track how instructors are using the preview problems?
        track_function=lambda type, event: None,
        filestore=descriptor.system.resources_fs,
        get_module=partial(get_preview_module, request, preview_id),
        render_template=render_from_lms,
        debug=True,
        replace_urls=partial(static_replace.replace_static_urls, data_directory=None, course_namespace=descriptor.location),
        user=request.user,
        xblock_model_data=preview_model_data,
    )


def get_preview_module(request, preview_id, descriptor):
    """
    Returns a preview XModule at the specified location. The preview_data is chosen arbitrarily
    from the set of preview data for the descriptor specified by Location

    request: The active django request
    preview_id (str): An identifier specifying which preview this module is used for
    location: A Location
    """
    descriptor = modulestore().get_item(location)
    return load_preview_module(request, preview_id, descriptor)


def load_preview_module(request, preview_id, descriptor):
    """
    Return a preview XModule instantiated from the supplied descriptor, instance_state, and shared_state

    request: The active django request
    preview_id (str): An identifier specifying which preview this module is used for
    descriptor: An XModuleDescriptor
    instance_state: An instance state string
    shared_state: A shared state string
    """
    system = preview_module_system(request, preview_id, descriptor)
    try:
        module = descriptor.xmodule(system)
    except:
        log.debug("Unable to load preview module", exc_info=True)
        module = ErrorDescriptor.from_descriptor(
            descriptor,
            error_msg=exc_info_to_str(sys.exc_info())
        ).xmodule(system)

    # cdodge: Special case
    if module.location.category == 'static_tab':
        module.get_html = wrap_xmodule(
            module.get_html,
            module,
            "xmodule_tab_display.html",
        )
    else:
        module.get_html = wrap_xmodule(
            module.get_html,
            module,
            "xmodule_display.html",
        )

    module.get_html = replace_static_urls(
        module.get_html,
        getattr(module, 'data_dir', module.location.course),
        course_namespace=Location([module.location.tag, module.location.org, module.location.course, None, None])
    )

    return module


def get_module_previews(request, descriptor):
    """
    Returns a list of preview XModule html contents. One preview is returned for each
    pair of states returned by get_sample_state() for the supplied descriptor.

    descriptor: An XModuleDescriptor
    """
    preview_html = []
    for idx, (instance_state, shared_state) in enumerate(descriptor.get_sample_state()):
        module = load_preview_module(request, str(idx), descriptor)
        preview_html.append(module.get_html())
    return preview_html


def _xmodule_recurse(item, action):
    for child in item.get_children():
        _xmodule_recurse(child, action)

    action(item)


@login_required
@expect_json
def delete_item(request):
    item_location = request.POST['id']
    item_loc = Location(item_location)

    # check permissions for this user within this course
    if not has_access(request.user, item_location):
        raise PermissionDenied()

    # optional parameter to delete all children (default False)
    delete_children = request.POST.get('delete_children', False)
    delete_all_versions = request.POST.get('delete_all_versions', False)

    item = modulestore().get_item(item_location)

    store = get_modulestore(item_loc)


    # @TODO: this probably leaves draft items dangling. My preferance would be for the semantic to be
    # if item.location.revision=None, then delete both draft and published version
    # if caller wants to only delete the draft than the caller should put item.location.revision='draft'

    if delete_children:
        _xmodule_recurse(item, lambda i: store.delete_item(i.location))
    else:
        store.delete_item(item.location)

    # cdodge: this is a bit of a hack until I can talk with Cale about the
    # semantics of delete_item whereby the store is draft aware. Right now calling
    # delete_item on a vertical tries to delete the draft version leaving the
    # requested delete to never occur
    if item.location.revision is None and item.location.category == 'vertical' and delete_all_versions:
        modulestore('direct').delete_item(item.location)

    return HttpResponse()


@login_required
@expect_json
def save_item(request):
    item_location = request.POST['id']

    # check permissions for this user within this course
    if not has_access(request.user, item_location):
        raise PermissionDenied()

    store = get_modulestore(Location(item_location));

    if request.POST.get('data') is not None:
        data = request.POST['data']
        store.update_item(item_location, data)

    # cdodge: note calling request.POST.get('children') will return None if children is an empty array
    # so it lead to a bug whereby the last component to be deleted in the UI was not actually
    # deleting the children object from the children collection
    if 'children' in request.POST and request.POST['children'] is not None:
        children = request.POST['children']
        store.update_children(item_location, children)

    # cdodge: also commit any metadata which might have been passed along in the
    # POST from the client, if it is there
    # NOTE, that the postback is not the complete metadata, as there's system metadata which is
    # not presented to the end-user for editing. So let's fetch the original and
    # 'apply' the submitted metadata, so we don't end up deleting system metadata
    if request.POST.get('metadata') is not None:
        posted_metadata = request.POST['metadata']
        # fetch original
        existing_item = modulestore().get_item(item_location)

        # update existing metadata with submitted metadata (which can be partial)
        # IMPORTANT NOTE: if the client passed pack 'null' (None) for a piece of metadata that means 'remove it'
        for metadata_key, value in posted_metadata.items():

            # let's strip out any metadata fields from the postback which have been identified as system metadata
            # and therefore should not be user-editable, so we should accept them back from the client
            if metadata_key in existing_item.system_metadata_fields:
                del posted_metadata[metadata_key]
            elif posted_metadata[metadata_key] is None:
                # remove both from passed in collection as well as the collection read in from the modulestore
                if metadata_key in existing_item._model_data:
                    del existing_item._model_data[metadata_key]
                del posted_metadata[metadata_key]
            else:
                existing_item._model_data[metadata_key] = value

        # commit to datastore
        # TODO (cpennington): This really shouldn't have to do this much reaching in to get the metadata
        store.update_metadata(item_location, own_metadat(existing_item))

    return HttpResponse()


@login_required
@expect_json
def create_draft(request):
    location = request.POST['id']

    # check permissions for this user within this course
    if not has_access(request.user, location):
        raise PermissionDenied()

    # This clones the existing item location to a draft location (the draft is implicit,
    # because modulestore is a Draft modulestore)
    modulestore().clone_item(location, location)

    return HttpResponse()

@login_required
@expect_json
def publish_draft(request):
    location = request.POST['id']

    # check permissions for this user within this course
    if not has_access(request.user, location):
        raise PermissionDenied()

    item = modulestore().get_item(location)
    _xmodule_recurse(item, lambda i: modulestore().publish(i.location, request.user.id))

    return HttpResponse()


@login_required
@expect_json
def unpublish_unit(request):
    location = request.POST['id']

    # check permissions for this user within this course
    if not has_access(request.user, location):
        raise PermissionDenied()

    item = modulestore().get_item(location)
    _xmodule_recurse(item, lambda i: modulestore().unpublish(i.location))

    return HttpResponse()

@login_required
@expect_json
def clone_item(request):
    parent_location = Location(request.POST['parent_location'])
    template = Location(request.POST['template'])

    display_name = request.POST.get('display_name')

    if not has_access(request.user, parent_location):
        raise PermissionDenied()

    parent = get_modulestore(template).get_item(parent_location)
    dest_location = parent_location._replace(category=template.category, name=uuid4().hex)

    new_item = get_modulestore(template).clone_item(template, dest_location)

    # replace the display name with an optional parameter passed in from the caller
    if display_name is not None:
        new_item.lms.display_name = display_name

    get_modulestore(template).update_metadata(new_item.location.url(), own_metadata(new_item))

    if new_item.location.category not in DETACHED_CATEGORIES:
        get_modulestore(parent.location).update_children(parent_location, parent.children + [new_item.location.url()])

    return HttpResponse(json.dumps({'id': dest_location.url()}))

#@login_required
#@ensure_csrf_cookie
def upload_asset(request, org, course, coursename):
    '''
    cdodge: this method allows for POST uploading of files into the course asset library, which will
    be supported by GridFS in MongoDB.
    '''
    if request.method != 'POST':
        # (cdodge) @todo: Is there a way to do a - say - 'raise Http400'?
        return HttpResponseBadRequest()

    # construct a location from the passed in path
    location = ['i4x', org, course, 'course', coursename]
    if not has_access(request.user, location):
        return HttpResponseForbidden()

    # Does the course actually exist?!? Get anything from it to prove its existance

    try:
        item = modulestore().get_item(location)
    except:
        # no return it as a Bad Request response
        logging.error('Could not find course' + location)
        return HttpResponseBadRequest()

    # compute a 'filename' which is similar to the location formatting, we're using the 'filename'
    # nomenclature since we're using a FileSystem paradigm here. We're just imposing
    # the Location string formatting expectations to keep things a bit more consistent

    filename = request.FILES['file'].name
    mime_type = request.FILES['file'].content_type
    filedata = request.FILES['file'].read()

    content_loc = StaticContent.compute_location(org, course, filename)
    content = StaticContent(content_loc, filename, mime_type, filedata)

    # first let's see if a thumbnail can be created
    (thumbnail_content, thumbnail_location) = contentstore().generate_thumbnail(content)

    # delete cached thumbnail even if one couldn't be created this time (else the old thumbnail will continue to show)
    del_cached_content(thumbnail_location)
    # now store thumbnail location only if we could create it
    if thumbnail_content is not None:
        content.thumbnail_location = thumbnail_location

    #then commit the content
    contentstore().save(content)
    del_cached_content(content.location)

    # readback the saved content - we need the database timestamp
    readback = contentstore().find(content.location)

    response_payload = {'displayname': content.name,
        'uploadDate': get_date_display(readback.last_modified_at),
        'url': StaticContent.get_url_path_from_location(content.location),
        'thumb_url': StaticContent.get_url_path_from_location(thumbnail_location) if thumbnail_content is not None else None,
        'msg': 'Upload completed'
        }

    response = HttpResponse(json.dumps(response_payload))
    response['asset_url'] = StaticContent.get_url_path_from_location(content.location)
    return response

'''
This view will return all CMS users who are editors for the specified course
'''
@login_required
@ensure_csrf_cookie
def manage_users(request, location):

    # check that logged in user has permissions to this item
    if not has_access(request.user, location, role=INSTRUCTOR_ROLE_NAME) and not has_access(request.user, location, role=STAFF_ROLE_NAME):
        raise PermissionDenied()

    course_module = modulestore().get_item(location)

    return render_to_response('manage_users.html', {
        'active_tab': 'users',
        'context_course': course_module,
        'staff': get_users_in_course_group_by_role(location, STAFF_ROLE_NAME),
        'add_user_postback_url': reverse('add_user', args=[location]).rstrip('/'),
        'remove_user_postback_url': reverse('remove_user', args=[location]).rstrip('/'),
        'allow_actions': has_access(request.user, location, role=INSTRUCTOR_ROLE_NAME),
        'request_user_id': request.user.id
    })


def create_json_response(errmsg = None):
    if errmsg is not None:
        resp = HttpResponse(json.dumps({'Status': 'Failed', 'ErrMsg': errmsg}))
    else:
        resp = HttpResponse(json.dumps({'Status': 'OK'}))

    return resp

'''
This POST-back view will add a user - specified by email - to the list of editors for
the specified course
'''
@expect_json
@login_required
@ensure_csrf_cookie
def add_user(request, location):
    email = request.POST["email"]

    if email == '':
        return create_json_response('Please specify an email address.')

    # check that logged in user has admin permissions to this course
    if not has_access(request.user, location, role=INSTRUCTOR_ROLE_NAME):
        raise PermissionDenied()

    user = get_user_by_email(email)

    # user doesn't exist?!? Return error.
    if user is None:
        return create_json_response('Could not find user by email address \'{0}\'.'.format(email))

    # user exists, but hasn't activated account?!?
    if not user.is_active:
        return create_json_response('User {0} has registered but has not yet activated his/her account.'.format(email))

    # ok, we're cool to add to the course group
    add_user_to_course_group(request.user, user, location, STAFF_ROLE_NAME)

    return create_json_response()

'''
This POST-back view will remove a user - specified by email - from the list of editors for
the specified course
'''
@expect_json
@login_required
@ensure_csrf_cookie
def remove_user(request, location):
    email = request.POST["email"]

    # check that logged in user has admin permissions on this course
    if not has_access(request.user, location, role=INSTRUCTOR_ROLE_NAME):
        raise PermissionDenied()

    user = get_user_by_email(email)
    if user is None:
        return create_json_response('Could not find user by email address \'{0}\'.'.format(email))

    # make sure we're not removing ourselves
    if user.id == request.user.id:
        raise PermissionDenied()

    remove_user_from_course_group(request.user, user, location, STAFF_ROLE_NAME)

    return create_json_response()


# points to the temporary course landing page with log in and sign up
def landing(request, org, course, coursename):
    return render_to_response('temp-course-landing.html', {})

@login_required
@ensure_csrf_cookie
def static_pages(request, org, course, coursename):

    location = ['i4x', org, course, 'course', coursename]

    # check that logged in user has permissions to this item
    if not has_access(request.user, location):
        raise PermissionDenied()

    course = modulestore().get_item(location)

    return render_to_response('static-pages.html', {
        'active_tab': 'pages',
        'context_course': course,
    })


def edit_static(request, org, course, coursename):
    return render_to_response('edit-static-page.html', {})


@login_required
@expect_json
def reorder_static_tabs(request):
    tabs = request.POST['tabs']
    course = get_course_for_item(tabs[0])

    if not has_access(request.user, course.location):
        raise PermissionDenied()

    # get list of existing static tabs in course
    # make sure they are the same lengths (i.e. the number of passed in tabs equals the number
    # that we know about) otherwise we can drop some!

    existing_static_tabs = [t for t in course.tabs if t['type'] == 'static_tab']
    if len(existing_static_tabs) != len(tabs):
        return HttpResponseBadRequest()

    # load all reference tabs, return BadRequest if we can't find any of them
    tab_items = []
    for tab in tabs:
        item = modulestore('direct').get_item(Location(tab))
        if item is None:
            return HttpResponseBadRequest()

        tab_items.append(item)

    # now just go through the existing course_tabs and re-order the static tabs
    reordered_tabs = []
    static_tab_idx = 0
    for tab in course.tabs:
        if tab['type'] == 'static_tab':
            reordered_tabs.append({'type': 'static_tab',
                'name': tab_items[static_tab_idx].lms.display_name,
                'url_slug': tab_items[static_tab_idx].location.name})
            static_tab_idx += 1
        else:
            reordered_tabs.append(tab)


    # OK, re-assemble the static tabs in the new order
    course.tabs = reordered_tabs
    modulestore('direct').update_metadata(course.location, own_metadata(course))
    return HttpResponse()


@login_required
@ensure_csrf_cookie
def edit_tabs(request, org, course, coursename):
    location = ['i4x', org, course, 'course', coursename]
    course_item = modulestore().get_item(location)
    static_tabs_loc = Location('i4x', org, course, 'static_tab', None)

    # check that logged in user has permissions to this item
    if not has_access(request.user, location):
        raise PermissionDenied()

    # see tabs have been uninitialized (e.g. supporing courses created before tab support in studio)
    if course_item.tabs is None or len(course_item.tabs) == 0:
        initialize_course_tabs(course_item)

    # first get all static tabs from the tabs list
    # we do this because this is also the order in which items are displayed in the LMS
    static_tabs_refs = [t for t in course_item.tabs if t['type'] == 'static_tab']

    static_tabs = []
    for static_tab_ref in static_tabs_refs:
        static_tab_loc = Location(location)._replace(category='static_tab', name=static_tab_ref['url_slug'])
        static_tabs.append(modulestore('direct').get_item(static_tab_loc))

    components = [
        static_tab.location.url()
        for static_tab
        in static_tabs
    ]

    return render_to_response('edit-tabs.html', {
        'active_tab': 'pages',
        'context_course': course_item,
        'components': components
        })

def not_found(request):
    return render_to_response('error.html', {'error': '404'})


def server_error(request):
    return render_to_response('error.html', {'error': '500'})


@login_required
@ensure_csrf_cookie
def course_info(request, org, course, name, provided_id=None):
    """
    Send models and views as well as html for editing the course info to the client.

    org, course, name: Attributes of the Location for the item to edit
    """
    location = ['i4x', org, course, 'course', name]

    # check that logged in user has permissions to this item
    if not has_access(request.user, location):
        raise PermissionDenied()

    course_module = modulestore().get_item(location)

    # get current updates
    location = ['i4x', org, course, 'course_info', "updates"]

    return render_to_response('course_info.html', {
        'active_tab': 'courseinfo-tab',
        'context_course': course_module,
        'url_base': "/" + org + "/" + course + "/",
        'course_updates': json.dumps(get_course_updates(location)),
        'handouts_location': Location(['i4x', org, course, 'course_info', 'handouts']).url()
    })

@expect_json
@login_required
@ensure_csrf_cookie
def course_info_updates(request, org, course, provided_id=None):
    """
    restful CRUD operations on course_info updates.

    org, course: Attributes of the Location for the item to edit
    provided_id should be none if it's new (create) and a composite of the update db id + index otherwise.
    """
    # ??? No way to check for access permission afaik
    # get current updates
    location = ['i4x', org, course, 'course_info', "updates"]

    # Hmmm, provided_id is coming as empty string on create whereas I believe it used to be None :-(
    # Possibly due to my removing the seemingly redundant pattern in urls.py
    if provided_id == '':
        provided_id = None

    # check that logged in user has permissions to this item
    if not has_access(request.user, location):
        raise PermissionDenied()

    # NB: we're setting Backbone.emulateHTTP to true on the client so everything comes as a post!!!
    if request.method == 'POST' and 'HTTP_X_HTTP_METHOD_OVERRIDE' in request.META:
        real_method = request.META['HTTP_X_HTTP_METHOD_OVERRIDE']
    else:
        real_method = request.method

    if request.method == 'GET':
        return HttpResponse(json.dumps(get_course_updates(location)), mimetype="application/json")
    elif real_method == 'DELETE':  # coming as POST need to pull from Request Header X-HTTP-Method-Override    DELETE
        return HttpResponse(json.dumps(delete_course_update(location, request.POST, provided_id)), mimetype="application/json")
    elif request.method == 'POST':
        try:
            return HttpResponse(json.dumps(update_course_updates(location, request.POST, provided_id)), mimetype="application/json")
        except:
            return HttpResponseBadRequest("Failed to save: malformed html", content_type="text/plain")


@expect_json
@login_required
@ensure_csrf_cookie
def module_info(request, module_location):
    location = Location(module_location)

    # check that logged in user has permissions to this item
    if not has_access(request.user, location):
        raise PermissionDenied()

    # NB: we're setting Backbone.emulateHTTP to true on the client so everything comes as a post!!!
    if request.method == 'POST' and 'HTTP_X_HTTP_METHOD_OVERRIDE' in request.META:
        real_method = request.META['HTTP_X_HTTP_METHOD_OVERRIDE']
    else:
        real_method = request.method

    rewrite_static_links = request.GET.get('rewrite_url_links', 'True') in ['True', 'true']
    logging.debug('rewrite_static_links = {0} {1}'.format(request.GET.get('rewrite_url_links', 'False'), rewrite_static_links))

    # check that logged in user has permissions to this item
    if not has_access(request.user, location):
        raise PermissionDenied()

    if real_method == 'GET':
        return HttpResponse(json.dumps(get_module_info(get_modulestore(location), location, rewrite_static_links=rewrite_static_links)), mimetype="application/json")
    elif real_method == 'POST' or real_method == 'PUT':
        return HttpResponse(json.dumps(set_module_info(get_modulestore(location), location, request.POST)), mimetype="application/json")
    else:
        return HttpResponseBadRequest()


@login_required
@ensure_csrf_cookie
def get_course_settings(request, org, course, name):
    """
    Send models and views as well as html for editing the course settings to the client.

    org, course, name: Attributes of the Location for the item to edit
    """
    location = ['i4x', org, course, 'course', name]

    # check that logged in user has permissions to this item
    if not has_access(request.user, location):
        raise PermissionDenied()

    course_module = modulestore().get_item(location)

    return render_to_response('settings.html', {
        'context_course': course_module,
        'course_location': location,
        'details_url': reverse(course_settings_updates,
                               kwargs={"org": org,
                                       "course": course,
                                       "name": name,
                                       "section": "details"})
    })

@login_required
@ensure_csrf_cookie
def course_config_graders_page(request, org, course, name):
    """
    Send models and views as well as html for editing the course settings to the client.

    org, course, name: Attributes of the Location for the item to edit
    """
    location = ['i4x', org, course, 'course', name]

    # check that logged in user has permissions to this item
    if not has_access(request.user, location):
        raise PermissionDenied()

    course_module = modulestore().get_item(location)
    course_details = CourseGradingModel.fetch(location)

    return render_to_response('settings_graders.html', {
        'context_course': course_module,
        'course_location' : location,
        'course_details': json.dumps(course_details, cls=CourseSettingsEncoder)
    })

@login_required
@ensure_csrf_cookie
def course_config_advanced_page(request, org, course, name):
    """
    Send models and views as well as html for editing the advanced course settings to the client.

    org, course, name: Attributes of the Location for the item to edit
    """
    location = ['i4x', org, course, 'course', name]

    # check that logged in user has permissions to this item
    if not has_access(request.user, location):
        raise PermissionDenied()

    course_module = modulestore().get_item(location)

    return render_to_response('settings_advanced.html', {
        'context_course': course_module,
        'course_location' : location,
        'advanced_blacklist' : json.dumps(CourseMetadata.FILTERED_LIST),
        'advanced_dict' : json.dumps(CourseMetadata.fetch(location)),
    })

@expect_json
@login_required
@ensure_csrf_cookie
def course_settings_updates(request, org, course, name, section):
    """
    restful CRUD operations on course settings. This differs from get_course_settings by communicating purely
    through json (not rendering any html) and handles section level operations rather than whole page.

    org, course: Attributes of the Location for the item to edit
    section: one of details, faculty, grading, problems, discussions
    """
    location = ['i4x', org, course, 'course', name]

    # check that logged in user has permissions to this item
    if not has_access(request.user, location):
        raise PermissionDenied()

    if section == 'details':
        manager = CourseDetails
    elif section == 'grading':
        manager = CourseGradingModel
    else: return

    if request.method == 'GET':
        # Cannot just do a get w/o knowing the course name :-(
        return HttpResponse(json.dumps(manager.fetch(Location(['i4x', org, course, 'course', name])), cls=CourseSettingsEncoder),
                            mimetype="application/json")
    elif request.method == 'POST':   # post or put, doesn't matter.
        return HttpResponse(json.dumps(manager.update_from_json(request.POST), cls=CourseSettingsEncoder),
                            mimetype="application/json")

@expect_json
@login_required
@ensure_csrf_cookie
def course_grader_updates(request, org, course, name, grader_index=None):
    """
    restful CRUD operations on course_info updates. This differs from get_course_settings by communicating purely
    through json (not rendering any html) and handles section level operations rather than whole page.

    org, course: Attributes of the Location for the item to edit
    """

    location = ['i4x', org, course, 'course', name]

    # check that logged in user has permissions to this item
    if not has_access(request.user, location):
        raise PermissionDenied()

    if request.method == 'POST' and 'HTTP_X_HTTP_METHOD_OVERRIDE' in request.META:
        real_method = request.META['HTTP_X_HTTP_METHOD_OVERRIDE']
    else:
        real_method = request.method

    if real_method == 'GET':
        # Cannot just do a get w/o knowing the course name :-(
        return HttpResponse(json.dumps(CourseGradingModel.fetch_grader(Location(['i4x', org, course, 'course', name]), grader_index)),
                            mimetype="application/json")
    elif real_method == "DELETE":
        # ??? Shoudl this return anything? Perhaps success fail?
        CourseGradingModel.delete_grader(Location(['i4x', org, course, 'course', name]), grader_index)
        return HttpResponse()
    elif request.method == 'POST':   # post or put, doesn't matter.
        return HttpResponse(json.dumps(CourseGradingModel.update_grader_from_json(Location(['i4x', org, course, 'course', name]), request.POST)),
                            mimetype="application/json")


## NB: expect_json failed on ["key", "key2"] and json payload
@login_required
@ensure_csrf_cookie
def course_advanced_updates(request, org, course, name):
    """
    restful CRUD operations on metadata. The payload is a json rep of the metadata dicts. For delete, otoh,
    the payload is either a key or a list of keys to delete.

    org, course: Attributes of the Location for the item to edit
    """
    location = ['i4x', org, course, 'course', name]

    # check that logged in user has permissions to this item
    if not has_access(request.user, location):
        raise PermissionDenied()

    # NB: we're setting Backbone.emulateHTTP to true on the client so everything comes as a post!!!
    if request.method == 'POST' and 'HTTP_X_HTTP_METHOD_OVERRIDE' in request.META:
        real_method = request.META['HTTP_X_HTTP_METHOD_OVERRIDE']
    else:
        real_method = request.method

    if real_method == 'GET':
        return HttpResponse(json.dumps(CourseMetadata.fetch(location)), mimetype="application/json")
    elif real_method == 'DELETE':
        return HttpResponse(json.dumps(CourseMetadata.delete_key(location, json.loads(request.body))), mimetype="application/json")
    elif real_method == 'POST' or real_method == 'PUT':
        # NOTE: request.POST is messed up because expect_json cloned_request.POST.copy() is creating a defective entry w/ the whole payload as the key
        return HttpResponse(json.dumps(CourseMetadata.update_from_json(location, json.loads(request.body))), mimetype="application/json")


@login_required
@ensure_csrf_cookie
def asset_index(request, org, course, name):
    """
    Display an editable asset library

    org, course, name: Attributes of the Location for the item to edit
    """
    location = ['i4x', org, course, 'course', name]

    # check that logged in user has permissions to this item
    if not has_access(request.user, location):
        raise PermissionDenied()


    upload_asset_callback_url = reverse('upload_asset', kwargs={
            'org': org,
            'course': course,
            'coursename': name
            })

    course_module = modulestore().get_item(location)

    course_reference = StaticContent.compute_location(org, course, name)
    assets = contentstore().get_all_content_for_course(course_reference)

    # sort in reverse upload date order
    assets = sorted(assets, key=lambda asset: asset['uploadDate'], reverse=True)

    thumbnails = contentstore().get_all_content_thumbnails_for_course(course_reference)
    asset_display = []
    for asset in assets:
        id = asset['_id']
        display_info = {}
        display_info['displayname'] = asset['displayname']
        display_info['uploadDate'] = get_date_display(asset['uploadDate'])

        asset_location = StaticContent.compute_location(id['org'], id['course'], id['name'])
        display_info['url'] = StaticContent.get_url_path_from_location(asset_location)

        # note, due to the schema change we may not have a 'thumbnail_location' in the result set
        _thumbnail_location = asset.get('thumbnail_location', None)
        thumbnail_location = Location(_thumbnail_location) if _thumbnail_location is not None else None
        display_info['thumb_url'] = StaticContent.get_url_path_from_location(thumbnail_location) if thumbnail_location is not None else None

        asset_display.append(display_info)

    return render_to_response('asset_index.html', {
        'active_tab': 'assets',
        'context_course': course_module,
        'assets': asset_display,
        'upload_asset_callback_url': upload_asset_callback_url
    })


# points to the temporary edge page
def edge(request):
    return render_to_response('university_profiles/edge.html', {})

@login_required
@expect_json
def create_new_course(request):

    if settings.MITX_FEATURES.get('DISABLE_COURSE_CREATION', False) and not request.user.is_staff:
        raise PermissionDenied()

    # This logic is repeated in xmodule/modulestore/tests/factories.py
    # so if you change anything here, you need to also change it there.
    # TODO: write a test that creates two courses, one with the factory and
    # the other with this method, then compare them to make sure they are
    # equivalent.
    template = Location(request.POST['template'])
    org = request.POST.get('org')
    number = request.POST.get('number')
    display_name = request.POST.get('display_name')

    try:
        dest_location = Location('i4x', org, number, 'course', Location.clean(display_name))
    except InvalidLocationError as e:
        return HttpResponse(json.dumps({'ErrMsg': "Unable to create course '" + display_name + "'.\n\n" + e.message}))

    # see if the course already exists
    existing_course = None
    try:
        existing_course = modulestore('direct').get_item(dest_location)
    except ItemNotFoundError:
        pass

    if existing_course is not None:
        return HttpResponse(json.dumps({'ErrMsg': 'There is already a course defined with this name.'}))

    course_search_location = ['i4x', dest_location.org, dest_location.course, 'course', None]
    courses = modulestore().get_items(course_search_location)

    if len(courses) > 0:
        return HttpResponse(json.dumps({'ErrMsg': 'There is already a course defined with the same organization and course number.'}))

    new_course = modulestore('direct').clone_item(template, dest_location)

    if display_name is not None:
        new_course.display_name = display_name

    # set a default start date to now
    new_course.start = time.gmtime()

    initialize_course_tabs(new_course)

    create_all_course_groups(request.user, new_course.location)

    return HttpResponse(json.dumps({'id': new_course.location.url()}))

def initialize_course_tabs(course):
    # set up the default tabs
    # I've added this because when we add static tabs, the LMS either expects a None for the tabs list or
    # at least a list populated with the minimal times
    # @TODO: I don't like the fact that the presentation tier is away of these data related constraints, let's find a better
    # place for this. Also rather than using a simple list of dictionaries a nice class model would be helpful here

    # This logic is repeated in xmodule/modulestore/tests/factories.py
    # so if you change anything here, you need to also change it there.
    course.tabs = [{"type": "courseware"},
        {"type": "course_info", "name": "Course Info"},
        {"type": "discussion", "name": "Discussion"},
        {"type": "wiki", "name": "Wiki"},
        {"type": "progress", "name": "Progress"}]

    modulestore('direct').update_metadata(course.location.url(), own_metadata(course))

@ensure_csrf_cookie
@login_required
def import_course(request, org, course, name):

    location = ['i4x', org, course, 'course', name]

    # check that logged in user has permissions to this item
    if not has_access(request.user, location):
        raise PermissionDenied()

    if request.method == 'POST':
        filename = request.FILES['course-data'].name

        if not filename.endswith('.tar.gz'):
            return HttpResponse(json.dumps({'ErrMsg': 'We only support uploading a .tar.gz file.'}))

        data_root = path(settings.GITHUB_REPO_ROOT)

        course_subdir = "{0}-{1}-{2}".format(org, course, name)
        course_dir = data_root / course_subdir
        if not course_dir.isdir():
            os.mkdir(course_dir)

        temp_filepath = course_dir / filename

        logging.debug('importing course to {0}'.format(temp_filepath))

        # stream out the uploaded files in chunks to disk
        temp_file = open(temp_filepath, 'wb+')
        for chunk in request.FILES['course-data'].chunks():
            temp_file.write(chunk)
        temp_file.close()

        tf = tarfile.open(temp_filepath)
        tf.extractall(course_dir + '/')

        # find the 'course.xml' file

        for r, d, f in os.walk(course_dir):
            for files in f:
                if files == 'course.xml':
                    break
            if files == 'course.xml':
                break

        if files != 'course.xml':
            return HttpResponse(json.dumps({'ErrMsg': 'Could not find the course.xml file in the package.'}))

        logging.debug('found course.xml at {0}'.format(r))

        if r != course_dir:
            for fname in os.listdir(r):
                shutil.move(r / fname, course_dir)

        module_store, course_items = import_from_xml(modulestore('direct'), settings.GITHUB_REPO_ROOT,
            [course_subdir], load_error_modules=False, static_content_store=contentstore(), target_location_namespace=Location(location))

        # we can blow this away when we're done importing.
        shutil.rmtree(course_dir)

        logging.debug('new course at {0}'.format(course_items[0].location))

        create_all_course_groups(request.user, course_items[0].location)

        return HttpResponse(json.dumps({'Status': 'OK'}))
    else:
        course_module = modulestore().get_item(location)

        return render_to_response('import.html', {
            'context_course': course_module,
            'active_tab': 'import',
            'successful_import_redirect_url': reverse('course_index', args=[
                        course_module.location.org,
                        course_module.location.course,
                        course_module.location.name])
        })

@ensure_csrf_cookie
@login_required
def generate_export_course(request, org, course, name):
    location = ['i4x', org, course, 'course', name]
    # check that logged in user has permissions to this item
    if not has_access(request.user, location):
        raise PermissionDenied()

    loc = Location(location)
    export_file = NamedTemporaryFile(prefix=name + '.', suffix=".tar.gz")

    root_dir = path(mkdtemp())

    # export out to a tempdir

    logging.debug('root = {0}'.format(root_dir))

    export_to_xml(modulestore('direct'), contentstore(), loc, root_dir, name)
    #filename = root_dir / name + '.tar.gz'

    logging.debug('tar file being generated at {0}'.format(export_file.name))
    tf = tarfile.open(name=export_file.name, mode='w:gz')
    tf.add(root_dir / name, arcname=name)
    tf.close()

    # remove temp dir
    shutil.rmtree(root_dir / name)

    wrapper = FileWrapper(export_file)
    response = HttpResponse(wrapper, content_type='application/x-tgz')
    response['Content-Disposition'] = 'attachment; filename=%s' % os.path.basename(export_file.name)
    response['Content-Length'] = os.path.getsize(export_file.name)
    return response


@ensure_csrf_cookie
@login_required
def export_course(request, org, course, name):

    location = ['i4x', org, course, 'course', name]
    course_module = modulestore().get_item(location)
    # check that logged in user has permissions to this item
    if not has_access(request.user, location):
        raise PermissionDenied()

    return render_to_response('export.html', {
        'context_course': course_module,
        'active_tab': 'export',
        'successful_import_redirect_url': ''
    })

def event(request):
    '''
    A noop to swallow the analytics call so that cms methods don't spook and poor developers looking at
    console logs don't get distracted :-)
    '''
    return HttpResponse(True)<|MERGE_RESOLUTION|>--- conflicted
+++ resolved
@@ -311,11 +311,6 @@
 
     templates = modulestore().get_items(Location('i4x', 'edx', 'templates'))
     for template in templates:
-<<<<<<< HEAD
-        if template.location.category in COMPONENT_TYPES:
-            component_templates[template.location.category].append((
-                template.lms.display_name,
-=======
         category = template.location.category
 
         if category in course_advanced_keys:
@@ -324,8 +319,7 @@
         if category in component_types:
             #This is a hack to create categories for different xmodules
             component_templates[category].append((
-                template.display_name,
->>>>>>> cde4cdf8
+                template.lms.display_name,
                 template.location.url(),
                 hasattr(template, 'markdown') and template.markdown != '',
                 template.cms.empty,
