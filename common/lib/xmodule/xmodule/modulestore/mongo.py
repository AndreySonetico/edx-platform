--- conflicted
+++ resolved
@@ -402,7 +402,7 @@
 
         self._update_single_item(location, {'metadata': metadata})
 
-<<<<<<< HEAD
+
     def delete_item(self, location):
         """
         Delete an item from this modulestore
@@ -421,17 +421,10 @@
 
         self.collection.remove({'_id': Location(location).dict()})
 
-    def get_parent_locations(self, location):
-        '''Find all locations that are the parents of this location.  Needed
-        for path_to_location().
-=======
+
     def get_parent_locations(self, location, course_id):
         '''Find all locations that are the parents of this location in this 
         course.  Needed for path_to_location().
->>>>>>> e97469ae
-
-        returns an iterable of things that can be passed to Location.  This may
-        be empty if there are no parents.
         '''
         location = Location.ensure_fully_specified(location)
         items = self.collection.find({'definition.children': location.url()},
